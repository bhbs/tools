--- conflicted
+++ resolved
@@ -457,18 +457,11 @@
     // use this test check if your snippet prints as you wish, without using a snapshot
     fn quick_test() {
         let src = r#"
-<<<<<<< HEAD
-        
-describe.each([1, 2, 3])("test", (a) => {
-  expect(a).toBe(a);
-});
-=======
 
 it(`does something really long and complicated so I have to write a very long name for the test`, function () {
   console.log("hello!");
  });
 
->>>>>>> 58c297fa
         "#;
         let syntax = SourceType::tsx();
         let tree = parse(src, 0, syntax);
